pub mod accounts;
pub mod constants;
pub mod error;
pub mod instruction;
pub mod grpc;
pub mod common;
pub mod swqos;
pub mod pumpfun;
pub mod pumpswap;
pub mod trading;
pub mod protos;

use std::sync::Arc;
use std::sync::Mutex;

use swqos::SwqosClient;
use rustls::crypto::{ring::default_provider, CryptoProvider};
use solana_hash::Hash;
use solana_sdk::{
    commitment_config::CommitmentConfig,
    pubkey::Pubkey,
    signature::{Keypair, Signer},
};

use common::{pumpfun::logs_data::TradeInfo, pumpfun::logs_events::PumpfunEvent, pumpfun::logs_subscribe, Cluster, PriorityFee, SolanaRpcClient};
use common::pumpfun::logs_subscribe::SubscriptionHandle;

use constants::trade_type::{COPY_BUY, SNIPER_BUY};
use constants::trade_platform::{PUMPFUN, PUMPFUN_SWAP, RAYDIUM};
use accounts::BondingCurveAccount;

use crate::swqos::jito::JitoClient;
use crate::swqos::nextblock::NextBlockClient;
use crate::swqos::nozomi::NozomiClient;
use crate::swqos::solana_rpc::SolRpcClient;
use crate::swqos::zeroslot::ZeroSlotClient;
use crate::trading::core::params::PumpFunParams;
use crate::trading::core::params::PumpFunSellParams;
use crate::trading::core::params::PumpSwapParams;
use crate::trading::BuyWithTipParams;
use crate::trading::SellParams;
use crate::trading::SellWithTipParams;

pub struct SolanaTrade {
    pub payer: Arc<Keypair>,
    pub rpc: Arc<SolanaRpcClient>,
    pub swqos_clients: Vec<Arc<SwqosClient>>,
    pub priority_fee: PriorityFee,
    pub cluster: Cluster,
}

static INSTANCE: Mutex<Option<Arc<SolanaTrade>>> = Mutex::new(None);

impl Clone for SolanaTrade {
    fn clone(&self) -> Self {
        Self {
            payer: self.payer.clone(),
            rpc: self.rpc.clone(),
            swqos_clients: self.swqos_clients.clone(),
            priority_fee: self.priority_fee.clone(),
            cluster: self.cluster.clone(),
        }
    }
}

impl SolanaTrade {
    #[inline]
    pub async fn new(
        payer: Arc<Keypair>,
        cluster: &Cluster,
    ) -> Self {
        if CryptoProvider::get_default().is_none() {
            let _ = default_provider()
                .install_default()
                .map_err(|e| anyhow::anyhow!("Failed to install crypto provider: {:?}", e));
        }

        let rpc = SolanaRpcClient::new_with_commitment(
            cluster.clone().rpc_url,
            cluster.clone().commitment
        );   
        let rpc = Arc::new(rpc);
        let mut swqos_clients: Vec<Arc<SwqosClient>> = vec![];
        if cluster.clone().use_jito {
            let jito_client = JitoClient::new(
                cluster.clone().rpc_url, 
                cluster.clone().block_engine_url
            ).await.expect("Failed to create Jito client");

            swqos_clients.push(Arc::new(jito_client));
        }

        if cluster.clone().use_zeroslot {
            let zeroslot_client = ZeroSlotClient::new(
                cluster.clone().rpc_url, 
                cluster.clone().zeroslot_url,
                cluster.clone().zeroslot_auth_token
            );

            swqos_clients.push(Arc::new(zeroslot_client));
        }

        if cluster.clone().use_nozomi {
            let nozomi_client = NozomiClient::new(
                cluster.clone().rpc_url,
                cluster.clone().nozomi_url,
                cluster.clone().nozomi_auth_token
            );

            swqos_clients.push(Arc::new(nozomi_client));
        }

        if cluster.clone().use_nextblock {
            let nextblock_client = NextBlockClient::new(
                cluster.clone().rpc_url,
                cluster.clone().nextblock_url,
                cluster.clone().nextblock_auth_token
            );

            swqos_clients.push(Arc::new(nextblock_client));
        }

        if cluster.clone().use_rpc {
            let rpc_client = SolRpcClient::new(rpc.clone());
            swqos_clients.push(Arc::new(rpc_client));
        }

        let instance = Self {
            payer,
            rpc,
            swqos_clients,
            priority_fee: cluster.clone().priority_fee,
            cluster: cluster.clone(),
        };

        let mut current = INSTANCE.lock().unwrap();
        *current = Some(Arc::new(instance.clone()));

        instance
    }

    /// Get the RPC client instance
    pub fn get_rpc(&self) -> &Arc<SolanaRpcClient> {
        &self.rpc
    }

    /// Get the current instance
    pub fn get_instance() -> Arc<Self> {
        let instance = INSTANCE.lock().unwrap();
        instance.as_ref().expect("PumpFun instance not initialized. Please call new() first.").clone()
    }
<<<<<<< HEAD

    /// Create a new token
    pub async fn create(
        &self,
        mint: Keypair,
        ipfs: TokenMetadataIPFS,
    ) -> Result<(), anyhow::Error> {
        pumpfun::create::create(
            self.rpc.clone(),
            self.payer.clone(),
            mint,
            ipfs,
            self.priority_fee.clone(),
        ).await 
    }

    pub async fn create_and_buy(
        &self,
        mint: Keypair,
        ipfs: TokenMetadataIPFS,
        amount_sol: u64,
        slippage_basis_points: Option<u64>,
        recent_blockhash: Hash,
    ) -> Result<(), anyhow::Error> {
        pumpfun::create::create_and_buy(
            self.rpc.clone(),
            self.payer.clone(),
            mint,
            ipfs,
            amount_sol,
            slippage_basis_points,
            self.priority_fee.clone(),
            recent_blockhash,
        ).await
    }

    pub async fn create_and_buy_with_tip(
        &self,
        payer: Arc<Keypair>, 
        mint: Keypair,
        ipfs: TokenMetadataIPFS,
        buy_sol_cost: u64,
        slippage_basis_points: Option<u64>,
        recent_blockhash: Hash,
    ) -> Result<(), anyhow::Error> { 
        pumpfun::create::create_and_buy_with_tip(
            self.rpc.clone(),
            self.swqos_clients.clone(),
            payer,
            mint,
            ipfs,
            buy_sol_cost,
            slippage_basis_points,
            self.priority_fee.clone(),
            recent_blockhash,
        ).await
    }
=======
>>>>>>> 1357373c
    
    /// Buy tokens
    pub async fn sniper_buy(
        &self,
        mint: Pubkey,
        creator: Pubkey,
        buy_sol_cost: u64,
        slippage_basis_points: Option<u64>,
        recent_blockhash: Hash,
        bonding_curve: Option<Arc<BondingCurveAccount>>,
    ) -> Result<(), anyhow::Error> {
        pumpfun::buy::buy(
            self.rpc.clone(),
            self.payer.clone(),
            mint,
            creator,
            buy_sol_cost,
            slippage_basis_points,
            self.priority_fee.clone(),
            self.cluster.clone().lookup_table_key,
            recent_blockhash,
            bonding_curve,
            SNIPER_BUY.to_string(),
        ).await
    }

    pub async fn buy(
        &self,
        mint: Pubkey,
        creator: Pubkey,
        buy_sol_cost: u64,
        slippage_basis_points: Option<u64>,
        recent_blockhash: Hash,
        bonding_curve: Option<Arc<BondingCurveAccount>>,
        trade_platform: String,
    ) -> Result<(), anyhow::Error> {
        if trade_platform == PUMPFUN {
            pumpfun::buy::buy(
                self.rpc.clone(),
                self.payer.clone(),
                mint,
                creator,
                buy_sol_cost,
                slippage_basis_points,
                self.priority_fee.clone(),
                self.cluster.clone().lookup_table_key,
                recent_blockhash,
                bonding_curve,
                COPY_BUY.to_string(),
            ).await
        } else if trade_platform == PUMPFUN_SWAP {
            pumpswap::buy::buy(
                self.rpc.clone(),
                self.payer.clone(),
                mint,
                creator,
                buy_sol_cost,
                slippage_basis_points,
                self.priority_fee.clone(),
                self.cluster.clone().lookup_table_key,
                recent_blockhash,
                None,
                None,
                None,
                None,
                None,
                true,
            ).await
        } else {
            Err(anyhow::anyhow!("Unsupported trade platform: {}", trade_platform))
        }
    }

    pub async fn buy_use_buy_params(
        &self,
        buy_params: BuyWithTipParams,
        custom_buy_tip_fee: Option<f64>,
    ) -> Result<(), anyhow::Error> {
        let mut priority_fee = buy_params.priority_fee.clone();
        if custom_buy_tip_fee.is_some() {
            priority_fee.buy_tip_fee = custom_buy_tip_fee.unwrap();
            priority_fee.buy_tip_fees = vec![custom_buy_tip_fee.unwrap(),custom_buy_tip_fee.unwrap(),custom_buy_tip_fee.unwrap(),custom_buy_tip_fee.unwrap()];
        }
        let mint = buy_params.mint;
        let creator = buy_params.creator;
        let buy_sol_cost = buy_params.amount_sol;
        let slippage_basis_points = buy_params.slippage_basis_points;
        let recent_blockhash = buy_params.recent_blockhash;
        if let Some(protocol_params) = buy_params
            .protocol_params
            .as_any()
            .downcast_ref::<PumpFunParams>() {
            pumpfun::buy::buy(
                self.rpc.clone(),
                self.payer.clone(),
                mint,
                creator,
                buy_sol_cost,
                slippage_basis_points,
                self.priority_fee.clone(),
                self.cluster.clone().lookup_table_key,
                recent_blockhash,
                protocol_params.bonding_curve.clone(),
                COPY_BUY.to_string(),
            ).await
        } else if let Some(protocol_params) = buy_params
            .protocol_params
            .as_any()
            .downcast_ref::<PumpSwapParams>() {
            pumpswap::buy::buy(
                self.rpc.clone(),
                self.payer.clone(),
                mint,
                creator,
                buy_sol_cost,
                slippage_basis_points,
                self.priority_fee.clone(),
                self.cluster.clone().lookup_table_key,
                recent_blockhash,
                protocol_params.pool.clone(),
                protocol_params.pool_base_token_account.clone(),
                protocol_params.pool_quote_token_account.clone(),
                protocol_params.user_base_token_account.clone(),
                protocol_params.user_quote_token_account.clone(),
                protocol_params.auto_handle_wsol,
            ).await
        } else {
            return Err(anyhow::anyhow!("Invalid protocol params for PumpFun"));
        }
    }

    /// Buy tokens using Jito
    pub async fn sniper_buy_with_tip(
        &self,
        mint: Pubkey,
        creator: Pubkey,
        buy_sol_cost: u64,
        slippage_basis_points: Option<u64>,
        recent_blockhash: Hash,
        bonding_curve: Option<Arc<BondingCurveAccount>>,
        custom_buy_tip_fee: Option<f64>,
    ) -> Result<(), anyhow::Error> {
        let mut priority_fee = self.priority_fee.clone();
        if custom_buy_tip_fee.is_some() {
            priority_fee.buy_tip_fee = custom_buy_tip_fee.unwrap();
            priority_fee.buy_tip_fees = vec![custom_buy_tip_fee.unwrap(),custom_buy_tip_fee.unwrap(),custom_buy_tip_fee.unwrap(),custom_buy_tip_fee.unwrap()];
        }
        pumpfun::buy::buy_with_tip(
            self.swqos_clients.clone(),
            self.payer.clone(),
            mint,
            creator,
            buy_sol_cost,
            slippage_basis_points,
            priority_fee.clone(),
            self.cluster.clone().lookup_table_key,
            recent_blockhash,
            bonding_curve,
            SNIPER_BUY.to_string(),
        ).await
    }

    pub async fn buy_with_tip_use_buy_params(
        &self,
        buy_params: BuyWithTipParams,
        custom_buy_tip_fee: Option<f64>,
    ) -> Result<(), anyhow::Error> {
        let mut priority_fee = buy_params.priority_fee.clone();
        if custom_buy_tip_fee.is_some() {
            priority_fee.buy_tip_fee = custom_buy_tip_fee.unwrap();
            priority_fee.buy_tip_fees = vec![custom_buy_tip_fee.unwrap(),custom_buy_tip_fee.unwrap(),custom_buy_tip_fee.unwrap(),custom_buy_tip_fee.unwrap()];
        }
        let mint = buy_params.mint;
        let creator = buy_params.creator;
        let buy_sol_cost = buy_params.amount_sol;
        let slippage_basis_points = buy_params.slippage_basis_points;
        let recent_blockhash = buy_params.recent_blockhash;
        if let Some(protocol_params) = buy_params
            .protocol_params
            .as_any()
            .downcast_ref::<PumpFunParams>() {
            pumpfun::buy::buy_with_tip(
                self.swqos_clients.clone(),
                self.payer.clone(),
                mint,
                creator,
                buy_sol_cost,
                slippage_basis_points,
                priority_fee.clone(),
                self.cluster.clone().lookup_table_key,
                recent_blockhash,
                protocol_params.bonding_curve.clone(),
                COPY_BUY.to_string(),
            ).await
        } else if let Some(protocol_params) = buy_params
            .protocol_params
            .as_any()
            .downcast_ref::<PumpSwapParams>() {
            pumpswap::buy::buy_with_tip(
                self.rpc.clone(),
                self.swqos_clients.clone(),
                self.payer.clone(),
                mint,
                creator,
                buy_sol_cost,
                slippage_basis_points,
                priority_fee.clone(),
                self.cluster.clone().lookup_table_key,
                recent_blockhash,
                protocol_params.pool.clone(),
                protocol_params.pool_base_token_account.clone(),
                protocol_params.pool_quote_token_account.clone(),
                protocol_params.user_base_token_account.clone(),
                protocol_params.user_quote_token_account.clone(),
                protocol_params.auto_handle_wsol,
            ).await
        } else {
            return Err(anyhow::anyhow!("Invalid protocol params for PumpFun"));
        }
    }

    pub async fn buy_with_tip(
        &self,
        mint: Pubkey,
        creator: Pubkey,
        buy_sol_cost: u64,
        slippage_basis_points: Option<u64>,
        recent_blockhash: Hash,
        bonding_curve: Option<Arc<BondingCurveAccount>>,
        trade_platform: String,
        custom_buy_tip_fee: Option<f64>,
    ) -> Result<(), anyhow::Error> {
        let mut priority_fee = self.priority_fee.clone();
        if custom_buy_tip_fee.is_some() {
            priority_fee.buy_tip_fee = custom_buy_tip_fee.unwrap();
            priority_fee.buy_tip_fees = vec![custom_buy_tip_fee.unwrap(),custom_buy_tip_fee.unwrap(),custom_buy_tip_fee.unwrap(),custom_buy_tip_fee.unwrap()];
        }
        if trade_platform == PUMPFUN {
            pumpfun::buy::buy_with_tip(
                self.swqos_clients.clone(),
                self.payer.clone(),
                mint,
                creator,
                buy_sol_cost,
                slippage_basis_points,
                priority_fee.clone(),
                self.cluster.clone().lookup_table_key,
                recent_blockhash,
                bonding_curve,
                COPY_BUY.to_string(),
            ).await
        } else if trade_platform == PUMPFUN_SWAP {
            pumpswap::buy::buy_with_tip(
                self.rpc.clone(),
                self.swqos_clients.clone(),
                self.payer.clone(),
                mint,
                creator,
                buy_sol_cost,
                slippage_basis_points,
                priority_fee.clone(),
                self.cluster.clone().lookup_table_key,
                recent_blockhash,
                None,
                None,
                None,
                None,
                None,
                true,
            ).await
        } else {
            Err(anyhow::anyhow!("Unsupported trade platform: {}", trade_platform))
        }
    }

    // Sell tokens
    pub async fn sell(
        &self,
        mint: Pubkey,
        creator: Pubkey,
        amount_token: u64,
        recent_blockhash: Hash,
    ) -> Result<(), anyhow::Error> {
        pumpfun::sell::sell(
            self.rpc.clone(),
            self.payer.clone(),
            mint.clone(),
            creator,
            amount_token,
            self.priority_fee.clone(),
            self.cluster.clone().lookup_table_key,
            recent_blockhash,
        ).await
    }

    /// Sell tokens by percentage
    pub async fn sell_by_percent(
        &self,
        mint: Pubkey,
        creator: Pubkey,
        percent: u64,
        amount_token: u64,
        recent_blockhash: Hash,
        trade_platform: String,
    ) -> Result<(), anyhow::Error> {
        if trade_platform == PUMPFUN {
            pumpfun::sell::sell_by_percent(
                self.rpc.clone(),
                self.payer.clone(),
                mint.clone(),
                creator,
                percent,
                amount_token,
                self.priority_fee.clone(),
                self.cluster.clone().lookup_table_key,
                recent_blockhash,
            ).await
        } else if trade_platform == PUMPFUN_SWAP {
            pumpswap::sell::sell_by_percent(
                self.rpc.clone(),
                self.payer.clone(),
                mint.clone(),
                creator,
                percent,
                None,
                self.priority_fee.clone(),
                self.cluster.clone().lookup_table_key,
                recent_blockhash,
                None,
                None,
                None,
                None,
                None,
            ).await
        } else {
            Err(anyhow::anyhow!("Unsupported trade platform: {}", trade_platform))
        }
    }

    /// Sell tokens by amount
    pub async fn sell_by_amount(
        &self,
        mint: Pubkey,
        creator: Pubkey,
        amount: u64,
        recent_blockhash: Hash,
        trade_platform: String,
    ) -> Result<(), anyhow::Error> {
        if trade_platform == PUMPFUN {
            pumpfun::sell::sell_by_amount(
                self.rpc.clone(),
                self.payer.clone(),
                mint.clone(),
                creator,
                amount,
                self.priority_fee.clone(),
                self.cluster.clone().lookup_table_key,
                recent_blockhash,
            ).await
        } else if trade_platform == PUMPFUN_SWAP {
            pumpswap::sell::sell_by_amount(
                self.rpc.clone(),
                self.payer.clone(),
                mint.clone(),
                creator,
                amount,
                None,
                self.priority_fee.clone(),
                self.cluster.clone().lookup_table_key,
                recent_blockhash,
                None,
                None,
                None,
                None,
                None,
            ).await
        } else {
            Err(anyhow::anyhow!("Unsupported trade platform: {}", trade_platform))
        }
    }

    pub async fn sell_by_percent_with_tip(
        &self,
        mint: Pubkey,
        creator: Pubkey,
        percent: u64,
        amount_token: u64,
        recent_blockhash: Hash,
        trade_platform: String,
    ) -> Result<(), anyhow::Error> {
        if trade_platform == PUMPFUN {
            pumpfun::sell::sell_by_percent_with_tip(
                self.rpc.clone(),
                self.swqos_clients.clone(),
                self.payer.clone(),
                mint,
                creator,
                percent,
                amount_token,
                self.priority_fee.clone(),
                self.cluster.clone().lookup_table_key,
                recent_blockhash,
            ).await
        } else if trade_platform == PUMPFUN_SWAP {
            pumpswap::sell::sell_by_percent_with_tip(
                self.rpc.clone(),
                self.swqos_clients.clone(),
                self.payer.clone(),
                mint,
                creator,
                percent,
                None,
                self.priority_fee.clone(),
                self.cluster.clone().lookup_table_key,
                recent_blockhash,
                None,
                None,
                None,
                None,
                None,
            ).await
        } else {
            Err(anyhow::anyhow!("Unsupported trade platform: {}", trade_platform))  
        }
    }

    pub async fn sell_by_amount_with_tip(
        &self,
        mint: Pubkey,
        creator: Pubkey,
        amount: u64,
        recent_blockhash: Hash,
        trade_platform: String,
    ) -> Result<(), anyhow::Error> {
        if trade_platform == PUMPFUN {
            pumpfun::sell::sell_by_amount_with_tip(
                self.rpc.clone(),
                self.swqos_clients.clone(),
                self.payer.clone(),
                mint,
                creator,
                amount,
                self.priority_fee.clone(),
                self.cluster.clone().lookup_table_key,
                recent_blockhash,
            ).await
        } else if trade_platform == PUMPFUN_SWAP {
            pumpswap::sell::sell_by_amount_with_tip(
                self.rpc.clone(),
                self.swqos_clients.clone(),
                self.payer.clone(),
                mint,
                creator,
                amount,
                None,
                self.priority_fee.clone(),
                self.cluster.clone().lookup_table_key,
                recent_blockhash,
                None,
                None,
                None,
                None,
                None,
            ).await
        } else {
            Err(anyhow::anyhow!("Unsupported trade platform: {}", trade_platform))
        }
    }

    /// Sell tokens using Jito
    pub async fn sell_with_tip(
        &self,
        mint: Pubkey,
        creator: Pubkey,
        amount_token: u64,
        recent_blockhash: Hash,
    ) -> Result<(), anyhow::Error> {
        pumpfun::sell::sell_with_tip(
            self.rpc.clone(),
            self.swqos_clients.clone(),
            self.payer.clone(),
            mint,
            creator,
            amount_token,
            self.priority_fee.clone(),
            self.cluster.clone().lookup_table_key,
            recent_blockhash,
        ).await
    }


    /// -------- use sell params --------

    /// Sell tokens by percentage
    pub async fn sell_by_percent_use_sell_params(
        &self,
        sell_params: SellParams,
        percent: u64,
    ) -> Result<(), anyhow::Error> {
        let mint = sell_params.mint;
        let creator = sell_params.creator;
        let amount_token = sell_params.amount_token;
        let recent_blockhash = sell_params.recent_blockhash;
        if let Some(_) = sell_params
            .protocol_params
            .as_any()
            .downcast_ref::<PumpFunSellParams>() {
            pumpfun::sell::sell_by_percent(
                self.rpc.clone(),
                self.payer.clone(),
                mint.clone(),
                creator,
                percent,
                amount_token.unwrap_or(0),
                self.priority_fee.clone(),
                self.cluster.clone().lookup_table_key,
                recent_blockhash,
            ).await
        } else if let Some(protocol_params) = sell_params
            .protocol_params
            .as_any()
            .downcast_ref::<PumpSwapParams>() {
            pumpswap::sell::sell_by_percent(
                self.rpc.clone(),
                self.payer.clone(),
                mint.clone(),
                creator,
                percent,
                None,
                self.priority_fee.clone(),
                self.cluster.clone().lookup_table_key,
                recent_blockhash,
                protocol_params.pool.clone(),
                protocol_params.pool_base_token_account.clone(),
                protocol_params.pool_quote_token_account.clone(),
                protocol_params.user_base_token_account.clone(),
                protocol_params.user_quote_token_account.clone(),
            ).await
        } else {
            return Err(anyhow::anyhow!("Invalid protocol params for PumpFun"));
        }
    }

    /// Sell tokens by amount
    pub async fn sell_by_amount_use_sell_params(
        &self,
        sell_params: SellParams,
    ) -> Result<(), anyhow::Error> {
        let mint = sell_params.mint;
        let creator = sell_params.creator;
        let amount = sell_params.amount_token;
        let recent_blockhash = sell_params.recent_blockhash;
        if let Some(_) = sell_params
            .protocol_params
            .as_any()
            .downcast_ref::<PumpFunSellParams>() {
            pumpfun::sell::sell_by_amount(
                self.rpc.clone(),
                self.payer.clone(),
                mint.clone(),
                creator,
                amount.unwrap_or(0),
                self.priority_fee.clone(),
                self.cluster.clone().lookup_table_key,
                recent_blockhash,
            ).await
        } else if let Some(protocol_params) = sell_params
            .protocol_params
            .as_any()
            .downcast_ref::<PumpSwapParams>() {
            pumpswap::sell::sell_by_amount(
                self.rpc.clone(),
                self.payer.clone(),
                mint.clone(),
                creator,
                amount.unwrap_or(0),
                None,
                self.priority_fee.clone(),
                self.cluster.clone().lookup_table_key,
                recent_blockhash,
                protocol_params.pool.clone(),
                protocol_params.pool_base_token_account.clone(),
                protocol_params.pool_quote_token_account.clone(),
                protocol_params.user_base_token_account.clone(),
                protocol_params.user_quote_token_account.clone(),
            ).await
        } else {
            Err(anyhow::anyhow!("Invalid protocol params for PumpFun"))
        }
    }

    pub async fn sell_by_percent_with_tip_use_sell_params(
        &self,
        sell_params: SellWithTipParams,
        percent: u64,
    ) -> Result<(), anyhow::Error> {
        let mint = sell_params.mint;
        let creator = sell_params.creator;
        let amount_token = sell_params.amount_token;
        let recent_blockhash = sell_params.recent_blockhash;
        if let Some(_) = sell_params
            .protocol_params
            .as_any()
            .downcast_ref::<PumpFunSellParams>() {
            pumpfun::sell::sell_by_percent_with_tip(
                self.rpc.clone(),
                self.swqos_clients.clone(),
                self.payer.clone(),
                mint,
                creator,
                percent,
                amount_token.unwrap_or(0),
                self.priority_fee.clone(),
                self.cluster.clone().lookup_table_key,
                recent_blockhash,
            ).await
        } else if let Some(protocol_params) = sell_params
            .protocol_params
            .as_any()
            .downcast_ref::<PumpSwapParams>() {
            pumpswap::sell::sell_by_percent_with_tip(
                self.rpc.clone(),
                self.swqos_clients.clone(),
                self.payer.clone(),
                mint,
                creator,
                percent,
                sell_params.slippage_basis_points,
                self.priority_fee.clone(),
                self.cluster.clone().lookup_table_key,
                recent_blockhash,
                protocol_params.pool.clone(),
                protocol_params.pool_base_token_account.clone(),
                protocol_params.pool_quote_token_account.clone(),
                protocol_params.user_base_token_account.clone(),
                protocol_params.user_quote_token_account.clone(),
            ).await
        } else {
            Err(anyhow::anyhow!("Invalid protocol params for PumpFun"))  
        }
    }

    pub async fn sell_by_amount_with_tip_use_sell_params(
        &self,
        sell_params: SellWithTipParams,
    ) -> Result<(), anyhow::Error> {
        let mint = sell_params.mint;
        let creator = sell_params.creator;
        let amount = sell_params.amount_token;
        let recent_blockhash = sell_params.recent_blockhash;
        if let Some(_) = sell_params
            .protocol_params
            .as_any()
            .downcast_ref::<PumpFunSellParams>() {
            pumpfun::sell::sell_by_amount_with_tip(
                self.rpc.clone(),
                self.swqos_clients.clone(),
                self.payer.clone(),
                mint,
                creator,
                amount.unwrap_or(0),
                self.priority_fee.clone(),
                self.cluster.clone().lookup_table_key,
                recent_blockhash,
            ).await
        } else if let Some(protocol_params) = sell_params
            .protocol_params
            .as_any()
            .downcast_ref::<PumpSwapParams>() {
            pumpswap::sell::sell_by_amount_with_tip(
                self.rpc.clone(),
                self.swqos_clients.clone(),
                self.payer.clone(),
                mint,
                creator,
                amount.unwrap_or(0),
                sell_params.slippage_basis_points,
                self.priority_fee.clone(),
                self.cluster.clone().lookup_table_key,
                recent_blockhash,
                protocol_params.pool.clone(),
                protocol_params.pool_base_token_account.clone(),
                protocol_params.pool_quote_token_account.clone(),
                protocol_params.user_base_token_account.clone(),
                protocol_params.user_quote_token_account.clone(),
            ).await
        } else {
            Err(anyhow::anyhow!("Invalid protocol params for PumpFun"))
        }
    }

    #[inline]
    pub async fn tokens_subscription<F>(
        &self,
        ws_url: &str,
        commitment: CommitmentConfig,
        callback: F,
        bot_wallet: Option<Pubkey>,
    ) -> Result<SubscriptionHandle, Box<dyn std::error::Error>>
    where
        F: Fn(PumpfunEvent) + Send + Sync + 'static,
    {
        logs_subscribe::tokens_subscription(ws_url, commitment, callback, bot_wallet).await
    }

    #[inline]
    pub async fn stop_subscription(&self, subscription_handle: SubscriptionHandle) {
        subscription_handle.shutdown().await;
    }

    #[inline]
    pub async fn get_sol_balance(&self, payer: &Pubkey) -> Result<u64, anyhow::Error> {
        pumpfun::common::get_sol_balance(&self.rpc, payer).await
    }

    #[inline]
    pub async fn get_payer_sol_balance(&self) -> Result<u64, anyhow::Error> {
        pumpfun::common::get_sol_balance(&self.rpc, &self.payer.pubkey()).await
    }

    #[inline]
    pub async fn get_token_balance(&self, payer: &Pubkey, mint: &Pubkey) -> Result<u64, anyhow::Error> {
        println!("get_token_balance payer: {}, mint: {}, cluster: {}", payer, mint, self.cluster.rpc_url);
        pumpfun::common::get_token_balance(&self.rpc, payer, mint).await
    }

    #[inline]
    pub async fn get_payer_token_balance(&self, mint: &Pubkey) -> Result<u64, anyhow::Error> {
        pumpfun::common::get_token_balance(&self.rpc, &self.payer.pubkey(), mint).await
    }

    #[inline]
    pub fn get_payer_pubkey(&self) -> Pubkey {
        self.payer.pubkey()
    }

    #[inline]
    pub fn get_payer(&self) -> &Keypair {
        self.payer.as_ref()
    }

    #[inline]
    pub fn get_token_price(&self,virtual_sol_reserves: u64, virtual_token_reserves: u64) -> f64 {
        pumpfun::common::get_token_price(virtual_sol_reserves, virtual_token_reserves)
    }

    #[inline]
    pub fn get_buy_price(&self, amount: u64, trade_info: &TradeInfo) -> u64 {
        pumpfun::common::get_buy_price(amount, trade_info)
    }

    #[inline]
    pub async fn transfer_sol(&self, payer: &Keypair, receive_wallet: &Pubkey, amount: u64) -> Result<(), anyhow::Error> {
        pumpfun::common::transfer_sol(&self.rpc, payer, receive_wallet, amount).await
    }

    #[inline]
    pub async fn close_token_account(&self, mint: &Pubkey) -> Result<(), anyhow::Error> {
        pumpfun::common::close_token_account(&self.rpc, self.payer.as_ref(), mint).await
    }

    #[inline]
    pub async fn get_current_price(&self, mint: &Pubkey) -> Result<f64, anyhow::Error> {
        let (bonding_curve, _) = pumpfun::common::get_bonding_curve_account_v2(&self.rpc, mint).await?;
        
        let virtual_sol_reserves = bonding_curve.virtual_sol_reserves;
        let virtual_token_reserves = bonding_curve.virtual_token_reserves;
        
        Ok(pumpfun::common::get_token_price(virtual_sol_reserves, virtual_token_reserves))
    }

    #[inline]
    pub async fn get_real_sol_reserves(&self, mint: &Pubkey) -> Result<u64, anyhow::Error> {
        let (bonding_curve, _) = pumpfun::common::get_bonding_curve_account_v2(&self.rpc, mint).await?;
        
        let actual_sol_reserves = bonding_curve.real_sol_reserves;
        
        Ok(actual_sol_reserves)
    }

    #[inline]
    pub async fn get_creator(&self, mint: &Pubkey) -> Result<Pubkey, anyhow::Error> {
        let (bonding_curve, _) = pumpfun::common::get_bonding_curve_account_v2(&self.rpc, mint).await?;
        
        let creator = bonding_curve.creator;
        
        Ok(creator)
    }

    #[inline]
    pub async fn get_current_price_with_pumpswap(&self, pool_address: &Pubkey) -> Result<f64, anyhow::Error> {
        let pool = pumpswap::pool::Pool::fetch(&self.rpc, pool_address).await?;
        
        let (base_amount, quote_amount) = pool.get_token_balances(&self.rpc).await?;
        
        // Calculate price using constant product formula (x * y = k)
        // Price = quote_amount / base_amount
        if base_amount == 0 {
            return Err(anyhow::anyhow!("Base amount is zero, cannot calculate price"));
        }
        
        let price = quote_amount as f64 / base_amount as f64;
        
        Ok(price)
    }

    #[inline]
    pub async fn get_real_sol_reserves_with_pumpswap(&self, pool_address: &Pubkey) -> Result<u64, anyhow::Error> {
        let pool = pumpswap::pool::Pool::fetch(&self.rpc, pool_address).await?;
        
        let (_, quote_amount) = pool.get_token_balances(&self.rpc).await?;
        
        Ok(quote_amount)
    }

    #[inline]
    pub async fn get_payer_token_balance_with_pumpswap(&self, pool_address: &Pubkey) -> Result<u64, anyhow::Error> {
        let pool = pumpswap::pool::Pool::fetch(&self.rpc, pool_address).await?;
        
        let (base_amount, _) = pool.get_token_balances(&self.rpc).await?;
        
        Ok(base_amount)
    }
}<|MERGE_RESOLUTION|>--- conflicted
+++ resolved
@@ -149,66 +149,6 @@
         let instance = INSTANCE.lock().unwrap();
         instance.as_ref().expect("PumpFun instance not initialized. Please call new() first.").clone()
     }
-<<<<<<< HEAD
-
-    /// Create a new token
-    pub async fn create(
-        &self,
-        mint: Keypair,
-        ipfs: TokenMetadataIPFS,
-    ) -> Result<(), anyhow::Error> {
-        pumpfun::create::create(
-            self.rpc.clone(),
-            self.payer.clone(),
-            mint,
-            ipfs,
-            self.priority_fee.clone(),
-        ).await 
-    }
-
-    pub async fn create_and_buy(
-        &self,
-        mint: Keypair,
-        ipfs: TokenMetadataIPFS,
-        amount_sol: u64,
-        slippage_basis_points: Option<u64>,
-        recent_blockhash: Hash,
-    ) -> Result<(), anyhow::Error> {
-        pumpfun::create::create_and_buy(
-            self.rpc.clone(),
-            self.payer.clone(),
-            mint,
-            ipfs,
-            amount_sol,
-            slippage_basis_points,
-            self.priority_fee.clone(),
-            recent_blockhash,
-        ).await
-    }
-
-    pub async fn create_and_buy_with_tip(
-        &self,
-        payer: Arc<Keypair>, 
-        mint: Keypair,
-        ipfs: TokenMetadataIPFS,
-        buy_sol_cost: u64,
-        slippage_basis_points: Option<u64>,
-        recent_blockhash: Hash,
-    ) -> Result<(), anyhow::Error> { 
-        pumpfun::create::create_and_buy_with_tip(
-            self.rpc.clone(),
-            self.swqos_clients.clone(),
-            payer,
-            mint,
-            ipfs,
-            buy_sol_cost,
-            slippage_basis_points,
-            self.priority_fee.clone(),
-            recent_blockhash,
-        ).await
-    }
-=======
->>>>>>> 1357373c
     
     /// Buy tokens
     pub async fn sniper_buy(
